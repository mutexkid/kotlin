--- conflicted
+++ resolved
@@ -46,13 +46,7 @@
     return {A:A, B:B, C:C};
   }
   ();
-<<<<<<< HEAD
-  var foo = Kotlin.createNamespace(classes, {initialize:function(){
-  }
-  , box:function(){
-=======
-  foo = Kotlin.definePackage(classes, {box:function(){
->>>>>>> 77320e07
+  var foo = Kotlin.definePackage(classes, {box:function(){
     return (new foo.C).get_order() === 'ABC' && (new foo.B).get_order() === 'AB' && (new foo.A).get_order() === 'A';
   }
   });
